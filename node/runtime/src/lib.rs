--- conflicted
+++ resolved
@@ -80,13 +80,8 @@
 	// and set impl_version to equal spec_version. If only runtime
 	// implementation changes and behavior does not, then leave spec_version as
 	// is and increment impl_version.
-<<<<<<< HEAD
-	spec_version: 141,
-	impl_version: 141,
-=======
-	spec_version: 149,
-	impl_version: 149,
->>>>>>> 8412e433
+	spec_version: 150,
+	impl_version: 150,
 	apis: RUNTIME_API_VERSIONS,
 };
 
