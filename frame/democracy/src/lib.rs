// Copyright 2017-2019 Parity Technologies (UK) Ltd.
// This file is part of Substrate.

// Substrate is free software: you can redistribute it and/or modify
// it under the terms of the GNU General Public License as published by
// the Free Software Foundation, either version 3 of the License, or
// (at your option) any later version.

// Substrate is distributed in the hope that it will be useful,
// but WITHOUT ANY WARRANTY; without even the implied warranty of
// MERCHANTABILITY or FITNESS FOR A PARTICULAR PURPOSE.  See the
// GNU General Public License for more details.

// You should have received a copy of the GNU General Public License
// along with Substrate.  If not, see <http://www.gnu.org/licenses/>.

//! Democratic system: Handles administration of general stakeholder voting.
#![recursion_limit="128"]
#![cfg_attr(not(feature = "std"), no_std)]

use sp_std::prelude::*;
use sp_std::{result, convert::TryFrom};
use sp_runtime::{
	RuntimeDebug,
<<<<<<< HEAD
	traits::{Zero, Bounded, CheckedMul, CheckedDiv, EnsureOrigin, Hash, Dispatchable, Saturating, CheckedAdd},
=======
	traits::{
		Zero, Bounded, CheckedMul, CheckedDiv, EnsureOrigin, Hash,
		Dispatchable, Saturating, ModuleDispatchError,
	},
>>>>>>> adc8d505
};
use codec::{Ref, Encode, Decode, Input, Output};
use frame_support::{
	decl_module, decl_storage, decl_event, decl_error, ensure,
	Parameter,
	weights::SimpleDispatchInfo,
	traits::{
		Currency, ReservableCurrency, LockableCurrency, WithdrawReason, LockIdentifier, Get,
		OnFreeBalanceZero, OnUnbalanced
	}
};
use frame_system::{self as system, ensure_signed, ensure_root};

mod vote_threshold;
pub use vote_threshold::{Approved, VoteThreshold};

const DEMOCRACY_ID: LockIdentifier = *b"democrac";

/// A proposal index.
pub type PropIndex = u32;

/// A referendum index.
pub type ReferendumIndex = u32;

/// A value denoting the strength of conviction of a vote.
#[derive(Encode, Decode, Copy, Clone, Eq, PartialEq, Ord, PartialOrd, RuntimeDebug)]
pub enum Conviction {
	/// 0.1x votes, unlocked.
	None,
	/// 1x votes, locked for an enactment period following a successful vote.
	Locked1x,
	/// 2x votes, locked for 2x enactment periods following a successful vote.
	Locked2x,
	/// 3x votes, locked for 4x...
	Locked3x,
	/// 4x votes, locked for 8x...
	Locked4x,
	/// 5x votes, locked for 16x...
	Locked5x,
	/// 6x votes, locked for 32x...
	Locked6x,
}

impl Default for Conviction {
	fn default() -> Self {
		Conviction::None
	}
}

impl From<Conviction> for u8 {
	fn from(c: Conviction) -> u8 {
		match c {
			Conviction::None => 0,
			Conviction::Locked1x => 1,
			Conviction::Locked2x => 2,
			Conviction::Locked3x => 3,
			Conviction::Locked4x => 4,
			Conviction::Locked5x => 5,
			Conviction::Locked6x => 6,
		}
	}
}

impl TryFrom<u8> for Conviction {
	type Error = ();
	fn try_from(i: u8) -> result::Result<Conviction, ()> {
		Ok(match i {
			0 => Conviction::None,
			1 => Conviction::Locked1x,
			2 => Conviction::Locked2x,
			3 => Conviction::Locked3x,
			4 => Conviction::Locked4x,
			5 => Conviction::Locked5x,
			6 => Conviction::Locked6x,
			_ => return Err(()),
		})
	}
}

impl Conviction {
	/// The amount of time (in number of periods) that our conviction implies a successful voter's
	/// balance should be locked for.
	fn lock_periods(self) -> u32 {
		match self {
			Conviction::None => 0,
			Conviction::Locked1x => 1,
			Conviction::Locked2x => 2,
			Conviction::Locked3x => 4,
			Conviction::Locked4x => 8,
			Conviction::Locked5x => 16,
			Conviction::Locked6x => 32,
		}
	}

	/// The votes of a voter of the given `balance` with our conviction.
	fn votes<
		B: From<u8> + Zero + Copy + CheckedMul + CheckedDiv + Bounded
	>(self, balance: B) -> (B, B) {
		match self {
			Conviction::None => {
				let r = balance.checked_div(&10u8.into()).unwrap_or_else(Zero::zero);
				(r, r)
			}
			x => (
				balance.checked_mul(&u8::from(x).into()).unwrap_or_else(B::max_value),
				balance,
			)
		}
	}
}

impl Bounded for Conviction {
	fn min_value() -> Self {
		Conviction::None
	}

	fn max_value() -> Self {
		Conviction::Locked6x
	}
}

const MAX_RECURSION_LIMIT: u32 = 16;

/// A number of lock periods, plus a vote, one way or the other.
#[derive(Copy, Clone, Eq, PartialEq, Default, RuntimeDebug)]
pub struct Vote {
	pub aye: bool,
	pub conviction: Conviction,
}

impl Encode for Vote {
	fn encode_to<T: Output>(&self, output: &mut T) {
		output.push_byte(u8::from(self.conviction) | if self.aye { 0b1000_0000 } else { 0 });
	}
}

impl codec::EncodeLike for Vote {}

impl Decode for Vote {
	fn decode<I: Input>(input: &mut I) -> core::result::Result<Self, codec::Error> {
		let b = input.read_byte()?;
		Ok(Vote {
			aye: (b & 0b1000_0000) == 0b1000_0000,
			conviction: Conviction::try_from(b & 0b0111_1111)
				.map_err(|_| codec::Error::from("Invalid conviction"))?,
		})
	}
}

type BalanceOf<T> = <<T as Trait>::Currency as Currency<<T as frame_system::Trait>::AccountId>>::Balance;
type NegativeImbalanceOf<T> =
<<T as Trait>::Currency as Currency<<T as frame_system::Trait>::AccountId>>::NegativeImbalance;

pub trait Trait: frame_system::Trait + Sized {
	type Proposal: Parameter + Dispatchable<Origin=Self::Origin>;
	type Event: From<Event<Self>> + Into<<Self as frame_system::Trait>::Event>;

	/// Currency type for this module.
	type Currency: ReservableCurrency<Self::AccountId>
		+ LockableCurrency<Self::AccountId, Moment=Self::BlockNumber>;

	/// The minimum period of locking and the period between a proposal being approved and enacted.
	///
	/// It should generally be a little more than the unstake period to ensure that
	/// voting stakers have an opportunity to remove themselves from the system in the case where
	/// they are on the losing side of a vote.
	type EnactmentPeriod: Get<Self::BlockNumber>;

	/// How often (in blocks) new public referenda are launched.
	type LaunchPeriod: Get<Self::BlockNumber>;

	/// How often (in blocks) to check for new votes.
	type VotingPeriod: Get<Self::BlockNumber>;

	/// The minimum amount to be used as a deposit for a public referendum proposal.
	type MinimumDeposit: Get<BalanceOf<Self>>;

	/// Origin from which the next tabled referendum may be forced. This is a normal
	/// "super-majority-required" referendum.
	type ExternalOrigin: EnsureOrigin<Self::Origin>;

	/// Origin from which the next tabled referendum may be forced; this allows for the tabling of
	/// a majority-carries referendum.
	type ExternalMajorityOrigin: EnsureOrigin<Self::Origin>;

	/// Origin from which the next tabled referendum may be forced; this allows for the tabling of
	/// a negative-turnout-bias (default-carries) referendum.
	type ExternalDefaultOrigin: EnsureOrigin<Self::Origin>;

	/// Origin from which the next referendum proposed by the external majority may be immediately
	/// tabled to vote asynchronously in a similar manner to the emergency origin. It remains a
	/// majority-carries vote.
	type FastTrackOrigin: EnsureOrigin<Self::Origin>;

	/// Minimum voting period allowed for an fast-track/emergency referendum.
	type EmergencyVotingPeriod: Get<Self::BlockNumber>;

	/// Origin from which any referendum may be cancelled in an emergency.
	type CancellationOrigin: EnsureOrigin<Self::Origin>;

	/// Origin for anyone able to veto proposals.
	type VetoOrigin: EnsureOrigin<Self::Origin, Success=Self::AccountId>;

	/// Period in blocks where an external proposal may not be re-submitted after being vetoed.
	type CooloffPeriod: Get<Self::BlockNumber>;

	/// The amount of balance that must be deposited per byte of preimage stored.
	type PreimageByteDeposit: Get<BalanceOf<Self>>;

	/// Handler for the unbalanced reduction when slashing a preimage deposit.
	type Slash: OnUnbalanced<NegativeImbalanceOf<Self>>;
}

/// Info regarding an ongoing referendum.
#[derive(Encode, Decode, Clone, PartialEq, Eq, RuntimeDebug)]
pub struct ReferendumInfo<BlockNumber: Parameter, Hash: Parameter> {
	/// When voting on this referendum will end.
	end: BlockNumber,
	/// The hash of the proposal being voted on.
	proposal_hash: Hash,
	/// The thresholding mechanism to determine whether it passed.
	threshold: VoteThreshold,
	/// The delay (in blocks) to wait after a successful referendum before deploying.
	delay: BlockNumber,
}

impl<BlockNumber: Parameter, Hash: Parameter> ReferendumInfo<BlockNumber, Hash> {
	/// Create a new instance.
	pub fn new(
		end: BlockNumber,
		proposal_hash: Hash,
		threshold: VoteThreshold,
		delay: BlockNumber
	) -> Self {
		ReferendumInfo { end, proposal_hash, threshold, delay }
	}
}

decl_storage! {
	trait Store for Module<T: Trait> as Democracy {
		/// The number of (public) proposals that have been made so far.
		pub PublicPropCount get(fn public_prop_count) build(|_| 0 as PropIndex) : PropIndex;
		/// The public proposals. Unsorted. The second item is the proposal's hash.
		pub PublicProps get(fn public_props): Vec<(PropIndex, T::Hash, T::AccountId)>;
		/// Map of hashes to the proposal preimage, along with who registered it and their deposit.
		/// The block number is the block at which it was deposited.
		pub Preimages: map T::Hash => Option<(Vec<u8>, T::AccountId, BalanceOf<T>, T::BlockNumber)>;
		/// Those who have locked a deposit.
		pub DepositOf get(fn deposit_of): map PropIndex => Option<(BalanceOf<T>, Vec<T::AccountId>)>;

		/// The next free referendum index, aka the number of referenda started so far.
		pub ReferendumCount get(fn referendum_count) build(|_| 0 as ReferendumIndex): ReferendumIndex;
		/// The lowest referendum index representing an unbaked referendum. Equal to
		/// `ReferendumCount` if there isn't a unbaked referendum.
		pub LowestUnbaked get(fn lowest_unbaked) build(|_| 0 as ReferendumIndex): ReferendumIndex;
		/// Information concerning any given referendum.
		pub ReferendumInfoOf get(fn referendum_info):
			map ReferendumIndex => Option<ReferendumInfo<T::BlockNumber, T::Hash>>;
		/// Queue of successful referenda to be dispatched. Stored ordered by block number.
		pub DispatchQueue get(fn dispatch_queue): Vec<(T::BlockNumber, T::Hash, ReferendumIndex)>;

		/// Get the voters for the current proposal.
		pub VotersFor get(fn voters_for): map ReferendumIndex => Vec<T::AccountId>;

		/// Get the vote in a given referendum of a particular voter. The result is meaningful only
		/// if `voters_for` includes the voter when called with the referendum (you'll get the
		/// default `Vote` value otherwise). If you don't want to check `voters_for`, then you can
		/// also check for simple existence with `VoteOf::exists` first.
		pub VoteOf get(fn vote_of): map (ReferendumIndex, T::AccountId) => Vote;

		/// Who is able to vote for whom. Value is the fund-holding account, key is the
		/// vote-transaction-sending account.
		pub Proxy get(fn proxy): map T::AccountId => Option<T::AccountId>;

		/// Get the account (and lock periods) to which another account is delegating vote.
		pub Delegations get(fn delegations): linked_map T::AccountId => (T::AccountId, Conviction);

		/// True if the last referendum tabled was submitted externally. False if it was a public
		/// proposal.
		pub LastTabledWasExternal: bool;

		/// The referendum to be tabled whenever it would be valid to table an external proposal.
		/// This happens when a referendum needs to be tabled and one of two conditions are met:
		/// - `LastTabledWasExternal` is `false`; or
		/// - `PublicProps` is empty.
		pub NextExternal: Option<(T::Hash, VoteThreshold)>;

		/// A record of who vetoed what. Maps proposal hash to a possible existent block number
		/// (until when it may not be resubmitted) and who vetoed it.
		pub Blacklist get(fn blacklist): map T::Hash => Option<(T::BlockNumber, Vec<T::AccountId>)>;

		/// Record of all proposals that have been subject to emergency cancellation.
		pub Cancellations: map T::Hash => bool;
	}
}

decl_event! {
	pub enum Event<T> where
		Balance = BalanceOf<T>,
		<T as frame_system::Trait>::AccountId,
		<T as frame_system::Trait>::Hash,
		<T as frame_system::Trait>::BlockNumber,
	{
		/// A motion has been proposed by a public account.
		Proposed(PropIndex, Balance),
		/// A public proposal has been tabled for referendum vote.
		Tabled(PropIndex, Balance, Vec<AccountId>),
		/// An external proposal has been tabled.
		ExternalTabled,
		/// A referendum has begun.
		Started(ReferendumIndex, VoteThreshold),
		/// A proposal has been approved by referendum.
		Passed(ReferendumIndex),
		/// A proposal has been rejected by referendum.
		NotPassed(ReferendumIndex),
		/// A referendum has been cancelled.
		Cancelled(ReferendumIndex),
		/// A proposal has been enacted.
		Executed(ReferendumIndex, bool),
		/// An account has delegated their vote to another account.
		Delegated(AccountId, AccountId),
		/// An account has cancelled a previous delegation operation.
		Undelegated(AccountId),
		/// An external proposal has been vetoed.
		Vetoed(AccountId, Hash, BlockNumber),
		/// A proposal's preimage was noted, and the deposit taken.
		PreimageNoted(Hash, AccountId, Balance),
		/// A proposal preimage was removed and used (the deposit was returned).
		PreimageUsed(Hash, AccountId, Balance),
		/// A proposal could not be executed because its preimage was invalid.
		PreimageInvalid(Hash, ReferendumIndex),
		/// A proposal could not be executed because its preimage was missing.
		PreimageMissing(Hash, ReferendumIndex),
		/// A registered preimage was removed and the deposit collected by the reaper (last item).
		PreimageReaped(Hash, AccountId, Balance, AccountId),
	}
}

decl_error! {
	pub enum Error {
		/// Value too low
		ValueLow,
		/// Proposal does not exist
		ProposalMissing,
		/// Not a proxy
		NotProxy,
		/// Unknown index
		BadIndex,
		/// Cannot cancel the same proposal twice
		AlreadyCanceled,
		/// Proposal already made
		DuplicateProposal,
		/// Proposal still blacklisted
		ProposalBlacklisted,
		/// Next external proposal not simple majority
		NotSimpleMajority,
		/// Invalid hash
		InvalidHash,
		/// No external proposal
		NoProposal,
		/// Identity may not veto a proposal twice
		AlreadyVetoed,
		/// Already a proxy
		AlreadyProxy,
		/// Wrong proxy
		WrongProxy,
		/// Not delegated
		NotDelegated,
		/// Preimage already noted
		DuplicatePreimage,
		/// Not imminent
		NotImminent,
		/// Too early
		Early,
		/// Imminent
		Imminent,
		/// Preimage not found
		PreimageMissing,
		/// Vote given for invalid referendum
		ReferendumInvalid,
		/// Invalid preimage
		PreimageInvalid,
		/// No proposals waiting
		NoneWaiting,
	}
}

decl_module! {
	pub struct Module<T: Trait> for enum Call where origin: T::Origin {
		type Error = Error;
		/// The minimum period of locking and the period between a proposal being approved and enacted.
		///
		/// It should generally be a little more than the unstake period to ensure that
		/// voting stakers have an opportunity to remove themselves from the system in the case where
		/// they are on the losing side of a vote.
		const EnactmentPeriod: T::BlockNumber = T::EnactmentPeriod::get();

		/// How often (in blocks) new public referenda are launched.
		const LaunchPeriod: T::BlockNumber = T::LaunchPeriod::get();

		/// How often (in blocks) to check for new votes.
		const VotingPeriod: T::BlockNumber = T::VotingPeriod::get();

		/// The minimum amount to be used as a deposit for a public referendum proposal.
		const MinimumDeposit: BalanceOf<T> = T::MinimumDeposit::get();

		/// Minimum voting period allowed for an emergency referendum.
		const EmergencyVotingPeriod: T::BlockNumber = T::EmergencyVotingPeriod::get();

		/// Period in blocks where an external proposal may not be re-submitted after being vetoed.
		const CooloffPeriod: T::BlockNumber = T::CooloffPeriod::get();

		/// The amount of balance that must be deposited per byte of preimage stored.
		const PreimageByteDeposit: BalanceOf<T> = T::PreimageByteDeposit::get();

		fn deposit_event() = default;

		/// Propose a sensitive action to be taken.
		///
		/// # <weight>
		/// - O(1).
		/// - Two DB changes, one DB entry.
		/// # </weight>
		#[weight = SimpleDispatchInfo::FixedNormal(5_000_000)]
		fn propose(origin,
			proposal_hash: T::Hash,
			#[compact] value: BalanceOf<T>
		) {
			let who = ensure_signed(origin).map_err(|e| e.as_str())?;
			ensure!(value >= T::MinimumDeposit::get(), Error::ValueLow);
			T::Currency::reserve(&who, value)?;

			let index = Self::public_prop_count();
			// ASSUMPTION: we do not have 4 billion proposals
			// ensure!(PropIndex::max_value() - 1 >= index, "would overflow u32");
			PublicPropCount::put(index + 1);
			<DepositOf<T>>::insert(index, (value, &[&who][..]));

			let new_prop = (index, proposal_hash, who);
			<PublicProps<T>>::append_or_put(&[Ref::from(&new_prop)][..]);

			Self::deposit_event(RawEvent::Proposed(index, value));
		}

		/// Propose a sensitive action to be taken.
		///
		/// # <weight>
		/// - O(1).
		/// - One DB entry.
		/// # </weight>
		#[weight = SimpleDispatchInfo::FixedNormal(5_000_000)]
		fn second(origin, #[compact] proposal: PropIndex) {
			let who = ensure_signed(origin).map_err(|e| e.as_str())?;
			let mut deposit = Self::deposit_of(proposal)
				.ok_or(Error::ProposalMissing)?;
			T::Currency::reserve(&who, deposit.0)?;
			deposit.1.push(who);
			<DepositOf<T>>::insert(proposal, deposit);
		}

		/// Vote in a referendum. If `vote.is_aye()`, the vote is to enact the proposal;
		/// otherwise it is a vote to keep the status quo.
		///
		/// # <weight>
		/// - O(1).
		/// - One DB change, one DB entry.
		/// # </weight>
		#[weight = SimpleDispatchInfo::FixedNormal(200_000)]
		fn vote(origin,
			#[compact] ref_index: ReferendumIndex,
			vote: Vote
		) -> Result<(), Error> {
			let who = ensure_signed(origin).map_err(|e| e.as_str())?;
			Self::do_vote(who, ref_index, vote)
		}

		/// Vote in a referendum on behalf of a stash. If `vote.is_aye()`, the vote is to enact
		/// the proposal;  otherwise it is a vote to keep the status quo.
		///
		/// # <weight>
		/// - O(1).
		/// - One DB change, one DB entry.
		/// # </weight>
		#[weight = SimpleDispatchInfo::FixedNormal(200_000)]
		fn proxy_vote(origin,
			#[compact] ref_index: ReferendumIndex,
			vote: Vote
		) -> Result<(), Error> {
			let who = Self::proxy(
				ensure_signed(origin).map_err(|e| e.as_str())?
			).ok_or(Error::NotProxy)?;
			Self::do_vote(who, ref_index, vote)
		}

		/// Schedule an emergency cancellation of a referendum. Cannot happen twice to the same
		/// referendum.
		#[weight = SimpleDispatchInfo::FixedOperational(500_000)]
		fn emergency_cancel(origin, ref_index: ReferendumIndex) {
			T::CancellationOrigin::ensure_origin(origin).map_err(|e| Into::<&str>::into(e))?;

			let info = Self::referendum_info(ref_index).ok_or(Error::BadIndex)?;
			let h = info.proposal_hash;
			ensure!(!<Cancellations<T>>::exists(h), Error::AlreadyCanceled);

			<Cancellations<T>>::insert(h, true);
			Self::clear_referendum(ref_index);
		}

		/// Schedule a referendum to be tabled once it is legal to schedule an external
		/// referendum.
		#[weight = SimpleDispatchInfo::FixedNormal(5_000_000)]
		fn external_propose(origin, proposal_hash: T::Hash) {
			T::ExternalOrigin::ensure_origin(origin).map_err(|e| Into::<&str>::into(e))?;
			ensure!(!<NextExternal<T>>::exists(), Error::DuplicateProposal);
			if let Some((until, _)) = <Blacklist<T>>::get(proposal_hash) {
				ensure!(<frame_system::Module<T>>::block_number() >= until, Error::ProposalBlacklisted);
			}
			<NextExternal<T>>::put((proposal_hash, VoteThreshold::SuperMajorityApprove));
		}

		/// Schedule a majority-carries referendum to be tabled next once it is legal to schedule
		/// an external referendum.
		///
		/// Unlike `external_propose`, blacklisting has no effect on this and it may replace a
		/// pre-scheduled `external_propose` call.
		#[weight = SimpleDispatchInfo::FixedNormal(5_000_000)]
		fn external_propose_majority(origin, proposal_hash: T::Hash) {
			T::ExternalMajorityOrigin::ensure_origin(origin).map_err(|e| Into::<&str>::into(e))?;
			<NextExternal<T>>::put((proposal_hash, VoteThreshold::SimpleMajority));
		}

		/// Schedule a negative-turnout-bias referendum to be tabled next once it is legal to
		/// schedule an external referendum.
		///
		/// Unlike `external_propose`, blacklisting has no effect on this and it may replace a
		/// pre-scheduled `external_propose` call.
		#[weight = SimpleDispatchInfo::FixedNormal(5_000_000)]
		fn external_propose_default(origin, proposal_hash: T::Hash) {
			T::ExternalDefaultOrigin::ensure_origin(origin).map_err(|e| Into::<&str>::into(e))?;
			<NextExternal<T>>::put((proposal_hash, VoteThreshold::SuperMajorityAgainst));
		}

		/// Schedule the currently externally-proposed majority-carries referendum to be tabled
		/// immediately. If there is no externally-proposed referendum currently, or if there is one
		/// but it is not a majority-carries referendum then it fails.
		///
		/// - `proposal_hash`: The hash of the current external proposal.
		/// - `voting_period`: The period that is allowed for voting on this proposal. Increased to
		///   `EmergencyVotingPeriod` if too low.
		/// - `delay`: The number of block after voting has ended in approval and this should be
		///   enacted. This doesn't have a minimum amount.
		#[weight = SimpleDispatchInfo::FixedNormal(200_000)]
		fn fast_track(origin,
			proposal_hash: T::Hash,
			voting_period: T::BlockNumber,
			delay: T::BlockNumber
		) {
			T::FastTrackOrigin::ensure_origin(origin).map_err(|e| Into::<&str>::into(e))?;
			let (e_proposal_hash, threshold) = <NextExternal<T>>::get().ok_or(Error::ProposalMissing)?;
			ensure!(
				threshold != VoteThreshold::SuperMajorityApprove,
				Error::NotSimpleMajority
			);
			ensure!(proposal_hash == e_proposal_hash, Error::InvalidHash);

			<NextExternal<T>>::kill();
			let now = <frame_system::Module<T>>::block_number();
			// We don't consider it an error if `vote_period` is too low, like `emergency_propose`.
			let period = voting_period.max(T::EmergencyVotingPeriod::get());
			ensure!(T::BlockNumber::max_value() - now >= period, "referendum voting period would overflow");
			Self::inject_referendum(now + period, proposal_hash, threshold, delay);
		}

		/// Veto and blacklist the external proposal hash.
		#[weight = SimpleDispatchInfo::FixedNormal(200_000)]
		fn veto_external(origin, proposal_hash: T::Hash) {
			let who = T::VetoOrigin::ensure_origin(origin).map_err(|e| Into::<&str>::into(e))?;

			if let Some((e_proposal_hash, _)) = <NextExternal<T>>::get() {
				ensure!(proposal_hash == e_proposal_hash, Error::ProposalMissing);
			} else {
				Err(Error::NoProposal)?;
			}

			let mut existing_vetoers = <Blacklist<T>>::get(&proposal_hash)
				.map(|pair| pair.1)
				.unwrap_or_else(Vec::new);
			let insert_position = existing_vetoers.binary_search(&who)
				.err().ok_or(Error::AlreadyVetoed)?;

			existing_vetoers.insert(insert_position, who.clone());
			// SAFE: will not overflow for a few hundred years, assuming `CooloffPeriod` is
			// reasonable.
			let until = <frame_system::Module<T>>::block_number() + T::CooloffPeriod::get();
			<Blacklist<T>>::insert(&proposal_hash, (until, existing_vetoers));

			Self::deposit_event(RawEvent::Vetoed(who, proposal_hash, until));
			<NextExternal<T>>::kill();
		}

		/// Remove a referendum.
		#[weight = SimpleDispatchInfo::FixedOperational(10_000)]
		fn cancel_referendum(origin, #[compact] ref_index: ReferendumIndex) {
			ensure_root(origin).map_err(|e| e.as_str())?;
			Self::clear_referendum(ref_index);
		}

		/// Cancel a proposal queued for enactment.
		#[weight = SimpleDispatchInfo::FixedOperational(10_000)]
		fn cancel_queued(origin, which: ReferendumIndex) {
			ensure_root(origin).map_err(|e| e.as_str())?;
			let mut items = <DispatchQueue<T>>::get();
			let original_len = items.len();
			items.retain(|i| i.2 != which);
			ensure!(items.len() < original_len, Error::ProposalMissing);
			<DispatchQueue<T>>::put(items);
		}

		fn on_initialize(n: T::BlockNumber) {
			if let Err(e) = Self::begin_block(n) {
				sp_runtime::print(e.as_str());
			}
		}

		/// Specify a proxy. Called by the stash.
		///
		/// # <weight>
		/// - One extra DB entry.
		/// # </weight>
		#[weight = SimpleDispatchInfo::FixedNormal(100_000)]
		fn set_proxy(origin, proxy: T::AccountId) {
			let who = ensure_signed(origin).map_err(|e| e.as_str())?;
			ensure!(!<Proxy<T>>::exists(&proxy), Error::AlreadyProxy);
			<Proxy<T>>::insert(proxy, who)
		}

		/// Clear the proxy. Called by the proxy.
		///
		/// # <weight>
		/// - One DB clear.
		/// # </weight>
		#[weight = SimpleDispatchInfo::FixedNormal(100_000)]
		fn resign_proxy(origin) {
			let who = ensure_signed(origin).map_err(|e| e.as_str())?;
			<Proxy<T>>::remove(who);
		}

		/// Clear the proxy. Called by the stash.
		///
		/// # <weight>
		/// - One DB clear.
		/// # </weight>
		#[weight = SimpleDispatchInfo::FixedNormal(100_000)]
		fn remove_proxy(origin, proxy: T::AccountId) {
			let who = ensure_signed(origin).map_err(|e| e.as_str())?;
			ensure!(&Self::proxy(&proxy).ok_or(Error::NotProxy)? == &who, Error::WrongProxy);
			<Proxy<T>>::remove(proxy);
		}

		/// Delegate vote.
		///
		/// # <weight>
		/// - One extra DB entry.
		/// # </weight>
		#[weight = SimpleDispatchInfo::FixedNormal(500_000)]
		pub fn delegate(origin, to: T::AccountId, conviction: Conviction) {
			let who = ensure_signed(origin).map_err(|e| e.as_str())?;
			<Delegations<T>>::insert(&who, (&to, conviction));
			// Currency is locked indefinitely as long as it's delegated.
			T::Currency::extend_lock(
				DEMOCRACY_ID,
				&who,
				Bounded::max_value(),
				T::BlockNumber::max_value(),
				WithdrawReason::Transfer.into()
			);
			Self::deposit_event(RawEvent::Delegated(who, to));
		}

		/// Undelegate vote.
		///
		/// # <weight>
		/// - O(1).
		/// # </weight>
		#[weight = SimpleDispatchInfo::FixedNormal(500_000)]
		fn undelegate(origin) {
			let who = ensure_signed(origin).map_err(|e| e.as_str())?;
			ensure!(<Delegations<T>>::exists(&who), Error::NotDelegated);
			let (_, conviction) = <Delegations<T>>::take(&who);
			// Indefinite lock is reduced to the maximum voting lock that could be possible.
			let now = <frame_system::Module<T>>::block_number();
			let locked_until = now.saturating_add(T::EnactmentPeriod::get().saturating_mul(conviction.lock_periods().into()));
			T::Currency::set_lock(
				DEMOCRACY_ID,
				&who,
				Bounded::max_value(),
				locked_until,
				WithdrawReason::Transfer.into()
			);
			Self::deposit_event(RawEvent::Undelegated(who));
		}

		/// Veto and blacklist the proposal hash. Must be from Root origin.
		#[weight = SimpleDispatchInfo::FixedNormal(10_000)]
		fn clear_public_proposals(origin) {
			ensure_root(origin).map_err(|e| e.as_str())?;

			<PublicProps<T>>::kill();
		}

		/// Register the preimage for an upcoming proposal. This doesn't require the proposal to be
		/// in the dispatch queue but does require a deposit, returned once enacted.
		#[weight = SimpleDispatchInfo::FixedNormal(100_000)]
		fn note_preimage(origin, encoded_proposal: Vec<u8>) {
			let who = ensure_signed(origin).map_err(|e| e.as_str())?;
			let proposal_hash = T::Hashing::hash(&encoded_proposal[..]);
			ensure!(!<Preimages<T>>::exists(&proposal_hash), Error::DuplicatePreimage);

			let deposit = <BalanceOf<T>>::from(encoded_proposal.len() as u32)
				.saturating_mul(T::PreimageByteDeposit::get());
			T::Currency::reserve(&who, deposit)?;

			let now = <frame_system::Module<T>>::block_number();
			<Preimages<T>>::insert(proposal_hash, (encoded_proposal, who.clone(), deposit, now));

			Self::deposit_event(RawEvent::PreimageNoted(proposal_hash, who, deposit));
		}

		/// Register the preimage for an upcoming proposal. This requires the proposal to be
		/// in the dispatch queue. No deposit is needed.
		#[weight = SimpleDispatchInfo::FixedNormal(100_000)]
		fn note_imminent_preimage(origin, encoded_proposal: Vec<u8>) {
			let who = ensure_signed(origin).map_err(|e| e.as_str())?;
			let proposal_hash = T::Hashing::hash(&encoded_proposal[..]);
			ensure!(!<Preimages<T>>::exists(&proposal_hash), Error::DuplicatePreimage);
			let queue = <DispatchQueue<T>>::get();
			ensure!(queue.iter().any(|item| &item.1 == &proposal_hash), Error::NotImminent);

			let now = <frame_system::Module<T>>::block_number();
			let free = <BalanceOf<T>>::zero();
			<Preimages<T>>::insert(proposal_hash, (encoded_proposal, who.clone(), free, now));

			Self::deposit_event(RawEvent::PreimageNoted(proposal_hash, who, free));
		}

		/// Remove an expired proposal preimage and collect the deposit.
		///
		/// This will only work after `VotingPeriod` blocks from the time that the preimage was
		/// noted, if it's the same account doing it. If it's a different account, then it'll only
		/// work an additional `EnactmentPeriod` later.
		#[weight = SimpleDispatchInfo::FixedNormal(10_000)]
		fn reap_preimage(origin, proposal_hash: T::Hash) {
			let who = ensure_signed(origin).map_err(|e| e.as_str())?;

			let (_, old, deposit, then) = <Preimages<T>>::get(&proposal_hash).ok_or(Error::PreimageMissing)?;
			let now = <frame_system::Module<T>>::block_number();
			let (voting, enactment) = (T::VotingPeriod::get(), T::EnactmentPeriod::get());
			let additional = if who == old { Zero::zero() } else { enactment };
<<<<<<< HEAD
			ensure!(now >= then.checked_add(&(voting + additional)).ok_or("overflow")?, "too early");
=======
			ensure!(now >= then + voting + additional, Error::Early);
>>>>>>> adc8d505

			let queue = <DispatchQueue<T>>::get();
			ensure!(!queue.iter().any(|item| &item.1 == &proposal_hash), Error::Imminent);

			let _ = T::Currency::repatriate_reserved(&old, &who, deposit);
			<Preimages<T>>::remove(&proposal_hash);
			Self::deposit_event(RawEvent::PreimageReaped(proposal_hash, old, deposit, who));
		}
	}
}

impl<T: Trait> Module<T> {
	// exposed immutables.

	/// Get the amount locked in support of `proposal`; `None` if proposal isn't a valid proposal
	/// index.
	pub fn locked_for(proposal: PropIndex) -> Option<BalanceOf<T>> {
		// ERROR what is the best solution here?
		Self::deposit_of(proposal).map(|(d, l)| d * (l.len() as u32).into())
	}

	/// Return true if `ref_index` is an on-going referendum.
	pub fn is_active_referendum(ref_index: ReferendumIndex) -> bool {
		<ReferendumInfoOf<T>>::exists(ref_index)
	}

	/// Get all referenda currently active.
	pub fn active_referenda()
		-> Vec<(ReferendumIndex, ReferendumInfo<T::BlockNumber, T::Hash>)>
	{
		let next = Self::lowest_unbaked();
		let last = Self::referendum_count();
		(next..last).into_iter()
			.filter_map(|i| Self::referendum_info(i).map(|info| (i, info)))
			.collect()
	}

	/// Get all referenda ready for tally at block `n`.
	pub fn maturing_referenda_at(
		n: T::BlockNumber
	) -> Vec<(ReferendumIndex, ReferendumInfo<T::BlockNumber, T::Hash>)> {
		let next = Self::lowest_unbaked();
		let last = Self::referendum_count();
		(next..last).into_iter()
			.filter_map(|i| Self::referendum_info(i).map(|info| (i, info)))
			.filter(|&(_, ref info)| info.end == n)
			.collect()
	}

	/// Get the voters for the current proposal.
	pub fn tally(ref_index: ReferendumIndex) -> (BalanceOf<T>, BalanceOf<T>, BalanceOf<T>) {
		let (approve, against, capital):
			(BalanceOf<T>, BalanceOf<T>, BalanceOf<T>) = Self::voters_for(ref_index)
				.iter()
				.map(|voter| (
					T::Currency::total_balance(voter), Self::vote_of((ref_index, voter.clone()))
				))
				.map(|(balance, Vote { aye, conviction })| {
					let (votes, turnout) = conviction.votes(balance);
					if aye {
						(votes, Zero::zero(), turnout)
					} else {
						(Zero::zero(), votes, turnout)
					}
				}).fold(
				    // ERROR what to do if there is overflow?
					// This could be okay on the grounds there will not be 4 billion
					// votors, but that needs to be checked.
					(Zero::zero(), Zero::zero(), Zero::zero()),
					|(a, b, c), (d, e, f)| (a + d, b + e, c + f)
				);
		let (del_approve, del_against, del_capital) = Self::tally_delegation(ref_index);
		// ditto
		(approve + del_approve, against + del_against, capital + del_capital)
	}

	/// Get the delegated voters for the current proposal.
	/// I think this goes into a worker once https://github.com/paritytech/substrate/issues/1458 is
	/// done.
	fn tally_delegation(ref_index: ReferendumIndex) -> (BalanceOf<T>, BalanceOf<T>, BalanceOf<T>) {
		Self::voters_for(ref_index).iter().fold(
			(Zero::zero(), Zero::zero(), Zero::zero()),
			|(approve_acc, against_acc, turnout_acc), voter| {
				let Vote { aye, conviction } = Self::vote_of((ref_index, voter.clone()));
				let (votes, turnout) = Self::delegated_votes(
					ref_index,
					voter.clone(),
					conviction,
					MAX_RECURSION_LIMIT
				);
				if aye {
					// WARN is this safe in practice?
					(approve_acc + votes, against_acc, turnout_acc + turnout)
				} else {
					// WARN is this safe in practice?
					(approve_acc, against_acc + votes, turnout_acc + turnout)
				}
			}
		)
	}

	fn delegated_votes(
		ref_index: ReferendumIndex,
		to: T::AccountId,
		parent_conviction: Conviction,
		recursion_limit: u32,
	) -> (BalanceOf<T>, BalanceOf<T>) {
		if recursion_limit == 0 { return (Zero::zero(), Zero::zero()); }
		<Delegations<T>>::enumerate()
			.filter(|(delegator, (delegate, _))|
				*delegate == to && !<VoteOf<T>>::exists(&(ref_index, delegator.clone()))
			).fold(
				(Zero::zero(), Zero::zero()),
				|(votes_acc, turnout_acc), (delegator, (_delegate, max_conviction))| {
					let conviction = Conviction::min(parent_conviction, max_conviction);
					let balance = T::Currency::total_balance(&delegator);
					let (votes, turnout) = conviction.votes(balance);
					let (del_votes, del_turnout) = Self::delegated_votes(
						ref_index,
						delegator,
						conviction,
						// SAFE: we checked that recursion_limit > 0 earlier
						recursion_limit - 1
					);
					// WARN is this safe in practice?
					(votes_acc + votes + del_votes, turnout_acc + turnout + del_turnout)
				}
			)
	}

	// Exposed mutables.

	#[cfg(feature = "std")]
	pub fn force_proxy(stash: T::AccountId, proxy: T::AccountId) {
		<Proxy<T>>::insert(proxy, stash)
	}

	/// Start a referendum.
	pub fn internal_start_referendum(
		proposal_hash: T::Hash,
		threshold: VoteThreshold,
		delay: T::BlockNumber
	) -> ReferendumIndex {
		<Module<T>>::inject_referendum(
			// SAFE: we assume that chain parameters are reasonable
			<system::Module<T>>::block_number() + T::VotingPeriod::get(),
			proposal_hash,
			threshold,
			delay
		)
	}

	/// Remove a referendum.
	pub fn internal_cancel_referendum(ref_index: ReferendumIndex) {
		Self::deposit_event(RawEvent::Cancelled(ref_index));
		<Module<T>>::clear_referendum(ref_index);
	}

	// private.

	/// Actually enact a vote, if legit.
	fn do_vote(who: T::AccountId, ref_index: ReferendumIndex, vote: Vote) -> Result<(), Error> {
		ensure!(Self::is_active_referendum(ref_index), Error::ReferendumInvalid);
		if !<VoteOf<T>>::exists((ref_index, &who)) {
			<VotersFor<T>>::append_or_insert(ref_index, &[&who][..]);
		}
		<VoteOf<T>>::insert((ref_index, &who), vote);
		Ok(())
	}

	/// Start a referendum
	fn inject_referendum(
		end: T::BlockNumber,
		proposal_hash: T::Hash,
		threshold: VoteThreshold,
		delay: T::BlockNumber,
	) -> ReferendumIndex {
		let ref_index = Self::referendum_count();
		ReferendumCount::put(ref_index + 1);
		let item = ReferendumInfo { end, proposal_hash, threshold, delay };
		<ReferendumInfoOf<T>>::insert(ref_index, item);
		Self::deposit_event(RawEvent::Started(ref_index, threshold));
		ref_index
	}

	/// Remove all info on a referendum.
	fn clear_referendum(ref_index: ReferendumIndex) {
		<ReferendumInfoOf<T>>::remove(ref_index);

		LowestUnbaked::mutate(|i| if *i == ref_index {
			*i += 1;
			let end = ReferendumCount::get();
			while !Self::is_active_referendum(*i) && *i < end {
				*i += 1;
			}
		});
		<VotersFor<T>>::remove(ref_index);
		for v in Self::voters_for(ref_index) {
			<VoteOf<T>>::remove((ref_index, v));
		}
	}

	/// Enact a proposal from a referendum.
	fn enact_proposal(proposal_hash: T::Hash, index: ReferendumIndex) -> Result<(), Error> {
		if let Some((encoded_proposal, who, amount, _)) = <Preimages<T>>::take(&proposal_hash) {
			if let Ok(proposal) = T::Proposal::decode(&mut &encoded_proposal[..]) {
				let _ = T::Currency::unreserve(&who, amount);
				Self::deposit_event(RawEvent::PreimageUsed(proposal_hash, who, amount));

				let ok = proposal.dispatch(frame_system::RawOrigin::Root.into()).is_ok();
				Self::deposit_event(RawEvent::Executed(index, ok));

				Ok(())
			} else {
				T::Slash::on_unbalanced(T::Currency::slash_reserved(&who, amount).0);
				Self::deposit_event(RawEvent::PreimageInvalid(proposal_hash, index));
				Err(Error::PreimageInvalid)
			}
		} else {
			Self::deposit_event(RawEvent::PreimageMissing(proposal_hash, index));
			Err(Error::PreimageMissing)
		}
	}

	/// Table the next waiting proposal for a vote.
	fn launch_next(now: T::BlockNumber) -> Result<(), Error> {
		if LastTabledWasExternal::take() {
			Self::launch_public(now).or_else(|_| Self::launch_external(now))
		} else {
			Self::launch_external(now).or_else(|_| Self::launch_public(now))
		}.map_err(|_| Error::NoneWaiting)
	}

	/// Table the waiting external proposal for a vote, if there is one.
	fn launch_external(now: T::BlockNumber) -> Result<(), Error> {
		if let Some((proposal, threshold)) = <NextExternal<T>>::take() {
			LastTabledWasExternal::put(true);
			Self::deposit_event(RawEvent::ExternalTabled);
			Self::inject_referendum(
				// SAFE will not overflow in any reasonable amount of time.
				now + T::VotingPeriod::get(),
				proposal,
				threshold,
				T::EnactmentPeriod::get(),
			);
			Ok(())
		} else {
			Err(Error::NoneWaiting)
		}
	}

	/// Table the waiting public proposal with the highest backing for a vote.
	fn launch_public(now: T::BlockNumber) -> Result<(), Error> {
		let mut public_props = Self::public_props();
		if let Some((winner_index, _)) = public_props.iter()
			.enumerate()
			.max_by_key(|x| Self::locked_for((x.1).0).unwrap_or_else(Zero::zero)
				/* ^^ defensive only: All current public proposals have an amount locked*/)
		{
			let (prop_index, proposal, _) = public_props.swap_remove(winner_index);
			<PublicProps<T>>::put(public_props);

			if let Some((deposit, depositors)) = <DepositOf<T>>::take(prop_index) {
				// refund depositors
				for d in &depositors {
					T::Currency::unreserve(d, deposit);
				}
				Self::deposit_event(RawEvent::Tabled(prop_index, deposit, depositors));
				Self::inject_referendum(
					// SAFE for reasonable parameters
					now + T::VotingPeriod::get(),
					proposal,
					VoteThreshold::SuperMajorityApprove,
					T::EnactmentPeriod::get(),
				);
			}
			Ok(())
		} else {
			Err(Error::NoneWaiting)
		}

	}

	fn bake_referendum(
		now: T::BlockNumber,
		index: ReferendumIndex,
		info: ReferendumInfo<T::BlockNumber, T::Hash>
	) -> Result<(), Error> {
		let (approve, against, capital) = Self::tally(index);
		let total_issuance = T::Currency::total_issuance();
		let approved = info.threshold.approved(approve, against, capital, total_issuance);

		// Logic defined in https://www.slideshare.net/gavofyork/governance-in-polkadot-poc3
		// Essentially, we extend the lock-period of the coins behind the winning votes to be the
		// vote strength times the public delay period from now.
		for (a, Vote { conviction, .. }) in Self::voters_for(index).into_iter()
			.map(|a| (a.clone(), Self::vote_of((index, a))))
			// ^^^ defensive only: all items come from `voters`; for an item to be in `voters`
			// there must be a vote registered; qed
			.filter(|&(_, vote)| vote.aye == approved)  // Just the winning coins
		{
			// now plus: the base lock period multiplied by the number of periods this voter
			// offered to lock should they win...
			let locked_until = now.saturating_add(T::EnactmentPeriod::get().saturating_mul(conviction.lock_periods().into()));
			// ...extend their bondage until at least then.
			T::Currency::extend_lock(
				DEMOCRACY_ID,
				&a,
				Bounded::max_value(),
				locked_until,
				WithdrawReason::Transfer.into()
			);
		}

		Self::clear_referendum(index);

		if approved {
			Self::deposit_event(RawEvent::Passed(index));
			if info.delay.is_zero() {
				let _ = Self::enact_proposal(info.proposal_hash, index);
			} else {
				let item = (now.saturating_add(info.delay), info.proposal_hash, index);
				<DispatchQueue<T>>::mutate(|queue| {
					let pos = queue.binary_search_by_key(&item.0, |x| x.0).unwrap_or_else(|e| e);
					queue.insert(pos, item);
				});
			}
		} else {
			Self::deposit_event(RawEvent::NotPassed(index));
		}

		Ok(())
	}

	/// Current era is ending; we should finish up any proposals.
	fn begin_block(now: T::BlockNumber) -> Result<(), Error> {
		// pick out another public referendum if it's time.
		if (now % T::LaunchPeriod::get()).is_zero() {
			// Errors come from the queue being empty. we don't really care about that, and even if
			// we did, there is nothing we can do here.
			let _ = Self::launch_next(now);
		}

		// tally up votes for any expiring referenda.
		for (index, info) in Self::maturing_referenda_at(now).into_iter() {
			Self::bake_referendum(now, index, info)?;
		}

		let queue = <DispatchQueue<T>>::get();
		let mut used = 0;
		// It's stored in order, so the earliest will always be at the start.
		for &(_, proposal_hash, index) in queue.iter().take_while(|x| x.0 == now) {
			let _ = Self::enact_proposal(proposal_hash.clone(), index);
			used += 1;
		}
		if used != 0 {
			<DispatchQueue<T>>::put(&queue[used..]);
		}
		Ok(())
	}
}

impl<T: Trait> OnFreeBalanceZero<T::AccountId> for Module<T> {
	fn on_free_balance_zero(who: &T::AccountId) {
		<Proxy<T>>::remove(who)
	}
}

#[cfg(test)]
mod tests {
	use super::*;
	use std::cell::RefCell;
	use frame_support::{
		impl_outer_origin, impl_outer_dispatch, assert_noop, assert_ok, parameter_types,
		traits::Contains,
		weights::Weight,
	};
	use sp_core::H256;
	use sp_runtime::{traits::{BlakeTwo256, IdentityLookup, Bounded}, testing::Header, Perbill};
	use pallet_balances::BalanceLock;
	use frame_system::EnsureSignedBy;

	const AYE: Vote = Vote{ aye: true, conviction: Conviction::None };
	const NAY: Vote = Vote{ aye: false, conviction: Conviction::None };
	const BIG_AYE: Vote = Vote{ aye: true, conviction: Conviction::Locked1x };
	const BIG_NAY: Vote = Vote{ aye: false, conviction: Conviction::Locked1x };

	impl_outer_origin! {
		pub enum Origin for Test  where system = frame_system {}
	}

	impl_outer_dispatch! {
		pub enum Call for Test where origin: Origin {
			pallet_balances::Balances,
			democracy::Democracy,
		}
	}

	// Workaround for https://github.com/rust-lang/rust/issues/26925 . Remove when sorted.
	#[derive(Clone, Eq, PartialEq, Debug)]
	pub struct Test;
	parameter_types! {
		pub const BlockHashCount: u64 = 250;
		pub const MaximumBlockWeight: Weight = 1024;
		pub const MaximumBlockLength: u32 = 2 * 1024;
		pub const AvailableBlockRatio: Perbill = Perbill::one();
	}
	impl frame_system::Trait for Test {
		type Origin = Origin;
		type Index = u64;
		type BlockNumber = u64;
		type Call = ();
		type Hash = H256;
		type Hashing = BlakeTwo256;
		type AccountId = u64;
		type Lookup = IdentityLookup<Self::AccountId>;
		type Header = Header;
		type Event = ();
		type BlockHashCount = BlockHashCount;
		type MaximumBlockWeight = MaximumBlockWeight;
		type MaximumBlockLength = MaximumBlockLength;
		type AvailableBlockRatio = AvailableBlockRatio;
		type Version = ();
	}
	parameter_types! {
		pub const ExistentialDeposit: u64 = 0;
		pub const TransferFee: u64 = 0;
		pub const CreationFee: u64 = 0;
	}
	impl pallet_balances::Trait for Test {
		type Balance = u64;
		type OnFreeBalanceZero = ();
		type OnNewAccount = ();
		type Event = ();
		type TransferPayment = ();
		type DustRemoval = ();
		type ExistentialDeposit = ExistentialDeposit;
		type TransferFee = TransferFee;
		type CreationFee = CreationFee;
	}
	parameter_types! {
		pub const LaunchPeriod: u64 = 2;
		pub const VotingPeriod: u64 = 2;
		pub const EmergencyVotingPeriod: u64 = 1;
		pub const MinimumDeposit: u64 = 1;
		pub const EnactmentPeriod: u64 = 2;
		pub const CooloffPeriod: u64 = 2;
		pub const One: u64 = 1;
		pub const Two: u64 = 2;
		pub const Three: u64 = 3;
		pub const Four: u64 = 4;
		pub const Five: u64 = 5;
	}
	pub struct OneToFive;
	impl Contains<u64> for OneToFive {
		fn contains(n: &u64) -> bool {
			*n >= 1 && *n <= 5
		}
	}
	thread_local! {
		static PREIMAGE_BYTE_DEPOSIT: RefCell<u64> = RefCell::new(0);
	}
	pub struct PreimageByteDeposit;
	impl Get<u64> for PreimageByteDeposit {
		fn get() -> u64 { PREIMAGE_BYTE_DEPOSIT.with(|v| *v.borrow()) }
	}
	impl super::Trait for Test {
		type Proposal = Call;
		type Event = ();
		type Currency = pallet_balances::Module<Self>;
		type EnactmentPeriod = EnactmentPeriod;
		type LaunchPeriod = LaunchPeriod;
		type VotingPeriod = VotingPeriod;
		type EmergencyVotingPeriod = EmergencyVotingPeriod;
		type MinimumDeposit = MinimumDeposit;
		type ExternalOrigin = EnsureSignedBy<Two, u64>;
		type ExternalMajorityOrigin = EnsureSignedBy<Three, u64>;
		type ExternalDefaultOrigin = EnsureSignedBy<One, u64>;
		type FastTrackOrigin = EnsureSignedBy<Five, u64>;
		type CancellationOrigin = EnsureSignedBy<Four, u64>;
		type VetoOrigin = EnsureSignedBy<OneToFive, u64>;
		type CooloffPeriod = CooloffPeriod;
		type PreimageByteDeposit = PreimageByteDeposit;
		type Slash = ();
	}

	fn new_test_ext() -> sp_io::TestExternalities {
		let mut t = frame_system::GenesisConfig::default().build_storage::<Test>().unwrap();
		pallet_balances::GenesisConfig::<Test>{
			balances: vec![(1, 10), (2, 20), (3, 30), (4, 40), (5, 50), (6, 60)],
			vesting: vec![],
		}.assimilate_storage(&mut t).unwrap();
		GenesisConfig::default().assimilate_storage(&mut t).unwrap();
		sp_io::TestExternalities::new(t)
	}

	type System = frame_system::Module<Test>;
	type Balances = pallet_balances::Module<Test>;
	type Democracy = Module<Test>;

	#[test]
	fn params_should_work() {
		new_test_ext().execute_with(|| {
			assert_eq!(Democracy::referendum_count(), 0);
			assert_eq!(Balances::free_balance(&42), 0);
			assert_eq!(Balances::total_issuance(), 210);
		});
	}

	fn set_balance_proposal(value: u64) -> Vec<u8> {
		Call::Balances(pallet_balances::Call::set_balance(42, value, 0)).encode()
	}

	fn set_balance_proposal_hash(value: u64) -> H256 {
		BlakeTwo256::hash(&set_balance_proposal(value)[..])
	}

	fn set_balance_proposal_hash_and_note(value: u64) -> H256 {
		let p = set_balance_proposal(value);
		let h = BlakeTwo256::hash(&p[..]);
		match Democracy::note_preimage(Origin::signed(6), p) {
			Ok(_) | Err(Error::DuplicatePreimage) => (),
			Err(x) => panic!(x),
		}
		h
	}

	fn propose_set_balance(who: u64, value: u64, delay: u64) -> Result<(), Error> {
		Democracy::propose(
			Origin::signed(who),
			set_balance_proposal_hash(value),
			delay
		)
	}

	fn propose_set_balance_and_note(who: u64, value: u64, delay: u64) -> Result<(), Error> {
		Democracy::propose(
			Origin::signed(who),
			set_balance_proposal_hash_and_note(value),
			delay
		)
	}

	fn next_block() {
		System::set_block_number(System::block_number() + 1);
		assert_eq!(Democracy::begin_block(System::block_number()), Ok(()));
	}

	fn fast_forward_to(n: u64) {
		while System::block_number() < n {
			next_block();
		}
	}

	#[test]
	fn missing_preimage_should_fail() {
		new_test_ext().execute_with(|| {
			System::set_block_number(1);
			let r = Democracy::inject_referendum(
				2,
				set_balance_proposal_hash(2),
				VoteThreshold::SuperMajorityApprove,
				0
			);
			assert_ok!(Democracy::vote(Origin::signed(1), r, AYE));

			next_block();
			next_block();

			assert_eq!(Balances::free_balance(&42), 0);
		});
	}

	#[test]
	fn preimage_deposit_should_be_required_and_returned() {
		new_test_ext().execute_with(|| {
			System::set_block_number(1);
			// fee of 100 is too much.
			PREIMAGE_BYTE_DEPOSIT.with(|v| *v.borrow_mut() = 100);
			assert_noop!(
				Democracy::note_preimage(Origin::signed(6), vec![0; 500]),
				Error::Other("not enough free funds")
			);
			// fee of 1 is reasonable.
			PREIMAGE_BYTE_DEPOSIT.with(|v| *v.borrow_mut() = 1);
			let r = Democracy::inject_referendum(
				2,
				set_balance_proposal_hash_and_note(2),
				VoteThreshold::SuperMajorityApprove,
				0
			);
			assert_ok!(Democracy::vote(Origin::signed(1), r, AYE));

			assert_eq!(Balances::reserved_balance(6), 12);

			next_block();
			next_block();

			assert_eq!(Balances::reserved_balance(6), 0);
			assert_eq!(Balances::free_balance(6), 60);
			assert_eq!(Balances::free_balance(42), 2);
		});
	}

	#[test]
	fn preimage_deposit_should_be_reapable_earlier_by_owner() {
		new_test_ext().execute_with(|| {
			System::set_block_number(1);
			PREIMAGE_BYTE_DEPOSIT.with(|v| *v.borrow_mut() = 1);
			assert_ok!(Democracy::note_preimage(Origin::signed(6), set_balance_proposal(2)));

			assert_eq!(Balances::reserved_balance(6), 12);

			next_block();
			assert_noop!(
				Democracy::reap_preimage(Origin::signed(6), set_balance_proposal_hash(2)),
				Error::Early
			);
			next_block();
			assert_ok!(Democracy::reap_preimage(Origin::signed(6), set_balance_proposal_hash(2)));

			assert_eq!(Balances::reserved_balance(6), 0);
			assert_eq!(Balances::free_balance(6), 60);
		});
	}

	#[test]
	fn preimage_deposit_should_be_reapable() {
		new_test_ext().execute_with(|| {
			System::set_block_number(1);
			assert_noop!(
				Democracy::reap_preimage(Origin::signed(5), set_balance_proposal_hash(2)),
				Error::PreimageMissing
			);

			PREIMAGE_BYTE_DEPOSIT.with(|v| *v.borrow_mut() = 1);
			assert_ok!(Democracy::note_preimage(Origin::signed(6), set_balance_proposal(2)));
			assert_eq!(Balances::reserved_balance(6), 12);

			next_block();
			next_block();
			next_block();
			assert_noop!(
				Democracy::reap_preimage(Origin::signed(5), set_balance_proposal_hash(2)),
				Error::Early
			);

			next_block();
			assert_ok!(Democracy::reap_preimage(Origin::signed(5), set_balance_proposal_hash(2)));
			assert_eq!(Balances::reserved_balance(6), 0);
			assert_eq!(Balances::free_balance(6), 48);
			assert_eq!(Balances::free_balance(5), 62);
		});
	}

	#[test]
	fn noting_imminent_preimage_for_free_should_work() {
		new_test_ext().execute_with(|| {
			System::set_block_number(1);
			PREIMAGE_BYTE_DEPOSIT.with(|v| *v.borrow_mut() = 1);

			let r = Democracy::inject_referendum(
				2,
				set_balance_proposal_hash(2),
				VoteThreshold::SuperMajorityApprove,
				1
			);
			assert_ok!(Democracy::vote(Origin::signed(1), r, AYE));

			assert_noop!(
				Democracy::note_imminent_preimage(Origin::signed(7), set_balance_proposal(2)),
				Error::NotImminent
			);

			next_block();

			// Now we're in the dispatch queue it's all good.
			assert_ok!(Democracy::note_imminent_preimage(Origin::signed(7), set_balance_proposal(2)));

			next_block();

			assert_eq!(Balances::free_balance(42), 2);
		});
	}

	#[test]
	fn reaping_imminent_preimage_should_fail() {
		new_test_ext().execute_with(|| {
			System::set_block_number(1);
			let h = set_balance_proposal_hash_and_note(2);
			let r = Democracy::inject_referendum(3, h, VoteThreshold::SuperMajorityApprove, 1);
			assert_ok!(Democracy::vote(Origin::signed(1), r, AYE));
			next_block();
			next_block();
			// now imminent.
			assert_noop!(Democracy::reap_preimage(Origin::signed(6), h), Error::Imminent);
		});
	}

	#[test]
	fn external_and_public_interleaving_works() {
		new_test_ext().execute_with(|| {
			System::set_block_number(0);
			assert_ok!(Democracy::external_propose(
				Origin::signed(2),
				set_balance_proposal_hash_and_note(1),
			));
			assert_ok!(propose_set_balance_and_note(6, 2, 2));

			fast_forward_to(2);

			// both waiting: external goes first.
			assert_eq!(
				Democracy::referendum_info(0),
				Some(ReferendumInfo {
					end: 4,
					proposal_hash: set_balance_proposal_hash_and_note(1),
					threshold: VoteThreshold::SuperMajorityApprove,
					delay: 2
				})
			);
			// replenish external
			assert_ok!(Democracy::external_propose(
				Origin::signed(2),
				set_balance_proposal_hash_and_note(3),
			));

			fast_forward_to(4);

			// both waiting: public goes next.
			assert_eq!(
				Democracy::referendum_info(1),
				Some(ReferendumInfo {
					end: 6,
					proposal_hash: set_balance_proposal_hash_and_note(2),
					threshold: VoteThreshold::SuperMajorityApprove,
					delay: 2
				})
			);
			// don't replenish public

			fast_forward_to(6);

			// it's external "turn" again, though since public is empty that doesn't really matter
			assert_eq!(
				Democracy::referendum_info(2),
				Some(ReferendumInfo {
					end: 8,
					proposal_hash: set_balance_proposal_hash_and_note(3),
					threshold: VoteThreshold::SuperMajorityApprove,
					delay: 2
				})
			);
			// replenish external
			assert_ok!(Democracy::external_propose(
				Origin::signed(2),
				set_balance_proposal_hash_and_note(5),
			));

			fast_forward_to(8);

			// external goes again because there's no public waiting.
			assert_eq!(
				Democracy::referendum_info(3),
				Some(ReferendumInfo {
					end: 10,
					proposal_hash: set_balance_proposal_hash_and_note(5),
					threshold: VoteThreshold::SuperMajorityApprove,
					delay: 2
				})
			);
			// replenish both
			assert_ok!(Democracy::external_propose(
				Origin::signed(2),
				set_balance_proposal_hash_and_note(7),
			));
			assert_ok!(propose_set_balance_and_note(6, 4, 2));

			fast_forward_to(10);

			// public goes now since external went last time.
			assert_eq!(
				Democracy::referendum_info(4),
				Some(ReferendumInfo {
					end: 12,
					proposal_hash: set_balance_proposal_hash_and_note(4),
					threshold: VoteThreshold::SuperMajorityApprove,
					delay: 2
				})
			);
			// replenish public again
			assert_ok!(propose_set_balance_and_note(6, 6, 2));
			// cancel external
			let h = set_balance_proposal_hash_and_note(7);
			assert_ok!(Democracy::veto_external(Origin::signed(3), h));

			fast_forward_to(12);

			// public goes again now since there's no external waiting.
			assert_eq!(
				Democracy::referendum_info(5),
				Some(ReferendumInfo {
					end: 14,
					proposal_hash: set_balance_proposal_hash_and_note(6),
					threshold: VoteThreshold::SuperMajorityApprove,
					delay: 2
				})
			);
		});
	}


	#[test]
	fn emergency_cancel_should_work() {
		new_test_ext().execute_with(|| {
			System::set_block_number(0);
			let r = Democracy::inject_referendum(
				2,
				set_balance_proposal_hash_and_note(2),
				VoteThreshold::SuperMajorityApprove,
				2
			);
			assert!(Democracy::referendum_info(r).is_some());

			assert_noop!(Democracy::emergency_cancel(Origin::signed(3), r), "Invalid origin".into());
			assert_ok!(Democracy::emergency_cancel(Origin::signed(4), r));
			assert!(Democracy::referendum_info(r).is_none());

			// some time later...

			let r = Democracy::inject_referendum(
				2,
				set_balance_proposal_hash_and_note(2),
				VoteThreshold::SuperMajorityApprove,
				2
			);
			assert!(Democracy::referendum_info(r).is_some());
			assert_noop!(Democracy::emergency_cancel(Origin::signed(4), r), Error::AlreadyCanceled);
		});
	}

	#[test]
	fn veto_external_works() {
		new_test_ext().execute_with(|| {
			System::set_block_number(0);
			assert_ok!(Democracy::external_propose(
				Origin::signed(2),
				set_balance_proposal_hash_and_note(2),
			));
			assert!(<NextExternal<Test>>::exists());

			let h = set_balance_proposal_hash_and_note(2);
			assert_ok!(Democracy::veto_external(Origin::signed(3), h.clone()));
			// cancelled.
			assert!(!<NextExternal<Test>>::exists());
			// fails - same proposal can't be resubmitted.
			assert_noop!(Democracy::external_propose(
				Origin::signed(2),
				set_balance_proposal_hash(2),
			), Error::ProposalBlacklisted);

			fast_forward_to(1);
			// fails as we're still in cooloff period.
			assert_noop!(Democracy::external_propose(
				Origin::signed(2),
				set_balance_proposal_hash(2),
			), Error::ProposalBlacklisted);

			fast_forward_to(2);
			// works; as we're out of the cooloff period.
			assert_ok!(Democracy::external_propose(
				Origin::signed(2),
				set_balance_proposal_hash_and_note(2),
			));
			assert!(<NextExternal<Test>>::exists());

			// 3 can't veto the same thing twice.
			assert_noop!(
				Democracy::veto_external(Origin::signed(3), h.clone()),
				Error::AlreadyVetoed
			);

			// 4 vetoes.
			assert_ok!(Democracy::veto_external(Origin::signed(4), h.clone()));
			// cancelled again.
			assert!(!<NextExternal<Test>>::exists());

			fast_forward_to(3);
			// same proposal fails as we're still in cooloff
			assert_noop!(Democracy::external_propose(
				Origin::signed(2),
				set_balance_proposal_hash(2),
			), Error::ProposalBlacklisted);
			// different proposal works fine.
			assert_ok!(Democracy::external_propose(
				Origin::signed(2),
				set_balance_proposal_hash_and_note(3),
			));
		});
	}

	#[test]
	fn external_referendum_works() {
		new_test_ext().execute_with(|| {
			System::set_block_number(0);
			assert_noop!(Democracy::external_propose(
				Origin::signed(1),
				set_balance_proposal_hash(2),
			), "Invalid origin".into());
			assert_ok!(Democracy::external_propose(
				Origin::signed(2),
				set_balance_proposal_hash_and_note(2),
			));
			assert_noop!(Democracy::external_propose(
				Origin::signed(2),
				set_balance_proposal_hash(1),
			), Error::DuplicateProposal);
			fast_forward_to(2);
			assert_eq!(
				Democracy::referendum_info(0),
				Some(ReferendumInfo {
					end: 4,
					proposal_hash: set_balance_proposal_hash(2),
					threshold: VoteThreshold::SuperMajorityApprove,
					delay: 2
				})
			);
		});
	}

	#[test]
	fn external_majority_referendum_works() {
		new_test_ext().execute_with(|| {
			System::set_block_number(0);
			assert_noop!(Democracy::external_propose_majority(
				Origin::signed(1),
				set_balance_proposal_hash(2)
			), "Invalid origin".into());
			assert_ok!(Democracy::external_propose_majority(
				Origin::signed(3),
				set_balance_proposal_hash_and_note(2)
			));
			fast_forward_to(2);
			assert_eq!(
				Democracy::referendum_info(0),
				Some(ReferendumInfo {
					end: 4,
					proposal_hash: set_balance_proposal_hash(2),
					threshold: VoteThreshold::SimpleMajority,
					delay: 2,
				})
			);
		});
	}

	#[test]
	fn external_default_referendum_works() {
		new_test_ext().execute_with(|| {
			System::set_block_number(0);
			assert_noop!(Democracy::external_propose_default(
				Origin::signed(3),
				set_balance_proposal_hash(2)
			), "Invalid origin".into());
			assert_ok!(Democracy::external_propose_default(
				Origin::signed(1),
				set_balance_proposal_hash_and_note(2)
			));
			fast_forward_to(2);
			assert_eq!(
				Democracy::referendum_info(0),
				Some(ReferendumInfo {
					end: 4,
					proposal_hash: set_balance_proposal_hash(2),
					threshold: VoteThreshold::SuperMajorityAgainst,
					delay: 2,
				})
			);
		});
	}

	#[test]
	fn fast_track_referendum_works() {
		new_test_ext().execute_with(|| {
			System::set_block_number(0);
			let h = set_balance_proposal_hash_and_note(2);
			assert_noop!(Democracy::fast_track(Origin::signed(5), h, 3, 2), Error::ProposalMissing);
			assert_ok!(Democracy::external_propose_majority(
				Origin::signed(3),
				set_balance_proposal_hash_and_note(2)
			));
			assert_noop!(Democracy::fast_track(Origin::signed(1), h, 3, 2), "Invalid origin".into());
			assert_ok!(Democracy::fast_track(Origin::signed(5), h, 0, 0));
			assert_eq!(
				Democracy::referendum_info(0),
				Some(ReferendumInfo {
					end: 1,
					proposal_hash: set_balance_proposal_hash_and_note(2),
					threshold: VoteThreshold::SimpleMajority,
					delay: 0,
				})
			);
		});
	}

	#[test]
	fn fast_track_referendum_fails_when_no_simple_majority() {
		new_test_ext().execute_with(|| {
			System::set_block_number(0);
			let h = set_balance_proposal_hash_and_note(2);
			assert_ok!(Democracy::external_propose(
				Origin::signed(2),
				set_balance_proposal_hash_and_note(2)
			));
			assert_noop!(
				Democracy::fast_track(Origin::signed(5), h, 3, 2),
				Error::NotSimpleMajority
			);
		});
	}

	#[test]
	fn locked_for_should_work() {
		new_test_ext().execute_with(|| {
			System::set_block_number(1);
			assert_ok!(propose_set_balance_and_note(1, 2, 2));
			assert_ok!(propose_set_balance_and_note(1, 4, 4));
			assert_ok!(propose_set_balance_and_note(1, 3, 3));
			assert_eq!(Democracy::locked_for(0), Some(2));
			assert_eq!(Democracy::locked_for(1), Some(4));
			assert_eq!(Democracy::locked_for(2), Some(3));
		});
	}

	#[test]
	fn single_proposal_should_work() {
		new_test_ext().execute_with(|| {
			System::set_block_number(0);
			assert_ok!(propose_set_balance_and_note(1, 2, 1));
			assert!(Democracy::referendum_info(0).is_none());

			// start of 2 => next referendum scheduled.
			fast_forward_to(2);

			let r = 0;
			assert_ok!(Democracy::vote(Origin::signed(1), r, AYE));

			assert_eq!(Democracy::referendum_count(), 1);
			assert_eq!(
				Democracy::referendum_info(0),
				Some(ReferendumInfo {
					end: 4,
					proposal_hash: set_balance_proposal_hash_and_note(2),
					threshold: VoteThreshold::SuperMajorityApprove,
					delay: 2
				})
			);
			assert_eq!(Democracy::voters_for(r), vec![1]);
			assert_eq!(Democracy::vote_of((r, 1)), AYE);
			assert_eq!(Democracy::tally(r), (1, 0, 1));

			fast_forward_to(3);

			// referendum still running
			assert!(Democracy::referendum_info(0).is_some());

			// referendum runs during 2 and 3, ends @ start of 4.
			fast_forward_to(4);

			assert!(Democracy::referendum_info(0).is_none());
			assert_eq!(Democracy::dispatch_queue(), vec![
				(6, set_balance_proposal_hash_and_note(2), 0)
			]);

			// referendum passes and wait another two blocks for enactment.
			fast_forward_to(6);

			assert_eq!(Balances::free_balance(&42), 2);
		});
	}

	#[test]
	fn cancel_queued_should_work() {
		new_test_ext().execute_with(|| {
			System::set_block_number(0);
			assert_ok!(propose_set_balance_and_note(1, 2, 1));

			// start of 2 => next referendum scheduled.
			fast_forward_to(2);

			assert_ok!(Democracy::vote(Origin::signed(1), 0, AYE));

			fast_forward_to(4);

			assert_eq!(Democracy::dispatch_queue(), vec![
				(6, set_balance_proposal_hash_and_note(2), 0)
			]);

			assert_noop!(Democracy::cancel_queued(Origin::ROOT, 1), Error::ProposalMissing);
			assert_ok!(Democracy::cancel_queued(Origin::ROOT, 0));
			assert_eq!(Democracy::dispatch_queue(), vec![]);
		});
	}

	#[test]
	fn proxy_should_work() {
		new_test_ext().execute_with(|| {
			assert_eq!(Democracy::proxy(10), None);
			assert_ok!(Democracy::set_proxy(Origin::signed(1), 10));
			assert_eq!(Democracy::proxy(10), Some(1));

			// Can't set when already set.
			assert_noop!(Democracy::set_proxy(Origin::signed(2), 10), Error::AlreadyProxy);

			// But this works because 11 isn't proxying.
			assert_ok!(Democracy::set_proxy(Origin::signed(2), 11));
			assert_eq!(Democracy::proxy(10), Some(1));
			assert_eq!(Democracy::proxy(11), Some(2));

			// 2 cannot fire 1's proxy:
			assert_noop!(Democracy::remove_proxy(Origin::signed(2), 10), Error::WrongProxy);

			// 1 fires his proxy:
			assert_ok!(Democracy::remove_proxy(Origin::signed(1), 10));
			assert_eq!(Democracy::proxy(10), None);
			assert_eq!(Democracy::proxy(11), Some(2));

			// 11 resigns:
			assert_ok!(Democracy::resign_proxy(Origin::signed(11)));
			assert_eq!(Democracy::proxy(10), None);
			assert_eq!(Democracy::proxy(11), None);
		});
	}

	#[test]
	fn single_proposal_should_work_with_proxy() {
		new_test_ext().execute_with(|| {
			System::set_block_number(0);
			assert_ok!(propose_set_balance_and_note(1, 2, 1));

			fast_forward_to(2);
			let r = 0;
			assert_ok!(Democracy::set_proxy(Origin::signed(1), 10));
			assert_ok!(Democracy::proxy_vote(Origin::signed(10), r, AYE));

			assert_eq!(Democracy::voters_for(r), vec![1]);
			assert_eq!(Democracy::vote_of((r, 1)), AYE);
			assert_eq!(Democracy::tally(r), (1, 0, 1));

			fast_forward_to(6);
			assert_eq!(Balances::free_balance(&42), 2);
		});
	}

	#[test]
	fn single_proposal_should_work_with_delegation() {
		new_test_ext().execute_with(|| {
			System::set_block_number(0);

			assert_ok!(propose_set_balance_and_note(1, 2, 1));

			fast_forward_to(2);

			// Delegate vote.
			assert_ok!(Democracy::delegate(Origin::signed(2), 1, Conviction::max_value()));

			let r = 0;
			assert_ok!(Democracy::vote(Origin::signed(1), r, AYE));
			assert_eq!(Democracy::voters_for(r), vec![1]);
			assert_eq!(Democracy::vote_of((r, 1)), AYE);
			// Delegated vote is counted.
			assert_eq!(Democracy::tally(r), (3, 0, 3));

			fast_forward_to(6);

			assert_eq!(Balances::free_balance(&42), 2);
		});
	}

	#[test]
	fn single_proposal_should_work_with_cyclic_delegation() {
		new_test_ext().execute_with(|| {
			System::set_block_number(0);

			assert_ok!(propose_set_balance_and_note(1, 2, 1));

			fast_forward_to(2);

			// Check behavior with cycle.
			assert_ok!(Democracy::delegate(Origin::signed(2), 1, Conviction::max_value()));
			assert_ok!(Democracy::delegate(Origin::signed(3), 2, Conviction::max_value()));
			assert_ok!(Democracy::delegate(Origin::signed(1), 3, Conviction::max_value()));
			let r = 0;
			assert_ok!(Democracy::vote(Origin::signed(1), r, AYE));
			assert_eq!(Democracy::voters_for(r), vec![1]);

			// Delegated vote is counted.
			assert_eq!(Democracy::tally(r), (6, 0, 6));

			fast_forward_to(6);

			assert_eq!(Balances::free_balance(&42), 2);
		});
	}

	#[test]
	/// If transactor already voted, delegated vote is overwriten.
	fn single_proposal_should_work_with_vote_and_delegation() {
		new_test_ext().execute_with(|| {
			System::set_block_number(0);

			assert_ok!(propose_set_balance_and_note(1, 2, 1));

			fast_forward_to(2);

			let r = 0;
			assert_ok!(Democracy::vote(Origin::signed(1), r, AYE));
			// Vote.
			assert_ok!(Democracy::vote(Origin::signed(2), r, AYE));
			// Delegate vote.
			assert_ok!(Democracy::delegate(Origin::signed(2), 1, Conviction::max_value()));
			assert_eq!(Democracy::voters_for(r), vec![1, 2]);
			assert_eq!(Democracy::vote_of((r, 1)), AYE);
			// Delegated vote is not counted.
			assert_eq!(Democracy::tally(r), (3, 0, 3));

			fast_forward_to(6);

			assert_eq!(Balances::free_balance(&42), 2);
		});
	}

	#[test]
	fn single_proposal_should_work_with_undelegation() {
		new_test_ext().execute_with(|| {
			System::set_block_number(0);

			assert_ok!(propose_set_balance_and_note(1, 2, 1));

			// Delegate and undelegate vote.
			assert_ok!(Democracy::delegate(Origin::signed(2), 1, Conviction::max_value()));
			assert_ok!(Democracy::undelegate(Origin::signed(2)));

			fast_forward_to(2);
			let r = 0;
			assert_ok!(Democracy::vote(Origin::signed(1), r, AYE));

			assert_eq!(Democracy::referendum_count(), 1);
			assert_eq!(Democracy::voters_for(r), vec![1]);
			assert_eq!(Democracy::vote_of((r, 1)), AYE);

			// Delegated vote is not counted.
			assert_eq!(Democracy::tally(r), (1, 0, 1));

			fast_forward_to(6);

			assert_eq!(Balances::free_balance(&42), 2);
		});
	}

	#[test]
	/// If transactor voted, delegated vote is overwriten.
	fn single_proposal_should_work_with_delegation_and_vote() {
		new_test_ext().execute_with(|| {
			System::set_block_number(0);

			assert_ok!(propose_set_balance_and_note(1, 2, 1));

			fast_forward_to(2);
			let r = 0;

			assert_ok!(Democracy::vote(Origin::signed(1), r, AYE));

			// Delegate vote.
			assert_ok!(Democracy::delegate(Origin::signed(2), 1, Conviction::max_value()));

			// Vote.
			assert_ok!(Democracy::vote(Origin::signed(2), r, AYE));

			assert_eq!(Democracy::referendum_count(), 1);
			assert_eq!(Democracy::voters_for(r), vec![1, 2]);
			assert_eq!(Democracy::vote_of((r, 1)), AYE);

			// Delegated vote is not counted.
			assert_eq!(Democracy::tally(r), (3, 0, 3));

			fast_forward_to(6);

			assert_eq!(Balances::free_balance(&42), 2);
		});
	}

	#[test]
	fn deposit_for_proposals_should_be_taken() {
		new_test_ext().execute_with(|| {
			System::set_block_number(1);
			assert_ok!(propose_set_balance_and_note(1, 2, 5));
			assert_ok!(Democracy::second(Origin::signed(2), 0));
			assert_ok!(Democracy::second(Origin::signed(5), 0));
			assert_ok!(Democracy::second(Origin::signed(5), 0));
			assert_ok!(Democracy::second(Origin::signed(5), 0));
			assert_eq!(Balances::free_balance(&1), 5);
			assert_eq!(Balances::free_balance(&2), 15);
			assert_eq!(Balances::free_balance(&5), 35);
		});
	}

	#[test]
	fn deposit_for_proposals_should_be_returned() {
		new_test_ext().execute_with(|| {
			System::set_block_number(1);
			assert_ok!(propose_set_balance_and_note(1, 2, 5));
			assert_ok!(Democracy::second(Origin::signed(2), 0));
			assert_ok!(Democracy::second(Origin::signed(5), 0));
			assert_ok!(Democracy::second(Origin::signed(5), 0));
			assert_ok!(Democracy::second(Origin::signed(5), 0));
			fast_forward_to(3);
			assert_eq!(Balances::free_balance(&1), 10);
			assert_eq!(Balances::free_balance(&2), 20);
			assert_eq!(Balances::free_balance(&5), 50);
		});
	}

	#[test]
	fn proposal_with_deposit_below_minimum_should_not_work() {
		new_test_ext().execute_with(|| {
			System::set_block_number(1);
			assert_noop!(propose_set_balance(1, 2, 0), Error::ValueLow);
		});
	}

	#[test]
	fn poor_proposer_should_not_work() {
		new_test_ext().execute_with(|| {
			System::set_block_number(1);
			assert_noop!(propose_set_balance(1, 2, 11), Error::Other("not enough free funds"));
		});
	}

	#[test]
	fn poor_seconder_should_not_work() {
		new_test_ext().execute_with(|| {
			System::set_block_number(1);
			assert_ok!(propose_set_balance_and_note(2, 2, 11));
			assert_noop!(Democracy::second(Origin::signed(1), 0), Error::Other("not enough free funds"));
		});
	}

	#[test]
	fn runners_up_should_come_after() {
		new_test_ext().execute_with(|| {
			System::set_block_number(0);
			assert_ok!(propose_set_balance_and_note(1, 2, 2));
			assert_ok!(propose_set_balance_and_note(1, 4, 4));
			assert_ok!(propose_set_balance_and_note(1, 3, 3));
			fast_forward_to(2);
			assert_ok!(Democracy::vote(Origin::signed(1), 0, AYE));
			fast_forward_to(4);
			assert_ok!(Democracy::vote(Origin::signed(1), 1, AYE));
			fast_forward_to(6);
			assert_ok!(Democracy::vote(Origin::signed(1), 2, AYE));
		});
	}

	#[test]
	fn ooo_inject_referendums_should_work() {
		new_test_ext().execute_with(|| {
			System::set_block_number(1);
			let r1 = Democracy::inject_referendum(
				3,
				set_balance_proposal_hash_and_note(3),
				VoteThreshold::SuperMajorityApprove,
				0
			);
			let r2 = Democracy::inject_referendum(
				2,
				set_balance_proposal_hash_and_note(2),
				VoteThreshold::SuperMajorityApprove,
				0
			);

			assert_ok!(Democracy::vote(Origin::signed(1), r2, AYE));
			assert_eq!(Democracy::voters_for(r2), vec![1]);
			assert_eq!(Democracy::vote_of((r2, 1)), AYE);
			assert_eq!(Democracy::tally(r2), (1, 0, 1));

			next_block();
			assert_eq!(Balances::free_balance(&42), 2);

			assert_ok!(Democracy::vote(Origin::signed(1), r1, AYE));
			assert_eq!(Democracy::voters_for(r1), vec![1]);
			assert_eq!(Democracy::vote_of((r1, 1)), AYE);
			assert_eq!(Democracy::tally(r1), (1, 0, 1));

			next_block();
			assert_eq!(Balances::free_balance(&42), 3);
		});
	}

	#[test]
	fn simple_passing_should_work() {
		new_test_ext().execute_with(|| {
			System::set_block_number(1);
			let r = Democracy::inject_referendum(
				2,
				set_balance_proposal_hash_and_note(2),
				VoteThreshold::SuperMajorityApprove,
				0
			);
			assert_ok!(Democracy::vote(Origin::signed(1), r, AYE));

			assert_eq!(Democracy::voters_for(r), vec![1]);
			assert_eq!(Democracy::vote_of((r, 1)), AYE);
			assert_eq!(Democracy::tally(r), (1, 0, 1));

			next_block();
			next_block();

			assert_eq!(Balances::free_balance(&42), 2);
		});
	}

	#[test]
	fn cancel_referendum_should_work() {
		new_test_ext().execute_with(|| {
			System::set_block_number(1);
			let r = Democracy::inject_referendum(
				2,
				set_balance_proposal_hash_and_note(2),
				VoteThreshold::SuperMajorityApprove,
				0
			);
			assert_ok!(Democracy::vote(Origin::signed(1), r, AYE));
			assert_ok!(Democracy::cancel_referendum(Origin::ROOT, r.into()));

			next_block();
			next_block();

			assert_eq!(Balances::free_balance(&42), 0);
		});
	}

	#[test]
	fn simple_failing_should_work() {
		new_test_ext().execute_with(|| {
			System::set_block_number(1);
			let r = Democracy::inject_referendum(
				2,
				set_balance_proposal_hash_and_note(2),
				VoteThreshold::SuperMajorityApprove,
				0
			);
			assert_ok!(Democracy::vote(Origin::signed(1), r, NAY));

			assert_eq!(Democracy::voters_for(r), vec![1]);
			assert_eq!(Democracy::vote_of((r, 1)), NAY);
			assert_eq!(Democracy::tally(r), (0, 1, 1));

			next_block();
			next_block();

			assert_eq!(Balances::free_balance(&42), 0);
		});
	}

	#[test]
	fn controversial_voting_should_work() {
		new_test_ext().execute_with(|| {
			System::set_block_number(1);
			let r = Democracy::inject_referendum(
				2,
				set_balance_proposal_hash_and_note(2),
				VoteThreshold::SuperMajorityApprove,
				0
			);

			assert_ok!(Democracy::vote(Origin::signed(1), r, BIG_AYE));
			assert_ok!(Democracy::vote(Origin::signed(2), r, BIG_NAY));
			assert_ok!(Democracy::vote(Origin::signed(3), r, BIG_NAY));
			assert_ok!(Democracy::vote(Origin::signed(4), r, BIG_AYE));
			assert_ok!(Democracy::vote(Origin::signed(5), r, BIG_NAY));
			assert_ok!(Democracy::vote(Origin::signed(6), r, BIG_AYE));

			assert_eq!(Democracy::tally(r), (110, 100, 210));

			next_block();
			next_block();

			assert_eq!(Balances::free_balance(&42), 2);
		});
	}

	#[test]
	fn delayed_enactment_should_work() {
		new_test_ext().execute_with(|| {
			System::set_block_number(1);
			let r = Democracy::inject_referendum(
				2,
				set_balance_proposal_hash_and_note(2),
				VoteThreshold::SuperMajorityApprove,
				1
			);
			assert_ok!(Democracy::vote(Origin::signed(1), r, AYE));
			assert_ok!(Democracy::vote(Origin::signed(2), r, AYE));
			assert_ok!(Democracy::vote(Origin::signed(3), r, AYE));
			assert_ok!(Democracy::vote(Origin::signed(4), r, AYE));
			assert_ok!(Democracy::vote(Origin::signed(5), r, AYE));
			assert_ok!(Democracy::vote(Origin::signed(6), r, AYE));

			assert_eq!(Democracy::tally(r), (21, 0, 21));

			next_block();
			assert_eq!(Balances::free_balance(&42), 0);

			next_block();

			assert_eq!(Balances::free_balance(&42), 2);
		});
	}

	#[test]
	fn controversial_low_turnout_voting_should_work() {
		new_test_ext().execute_with(|| {
			System::set_block_number(1);
			let r = Democracy::inject_referendum(
				2,
				set_balance_proposal_hash_and_note(2),
				VoteThreshold::SuperMajorityApprove,
				0
			);
			assert_ok!(Democracy::vote(Origin::signed(5), r, BIG_NAY));
			assert_ok!(Democracy::vote(Origin::signed(6), r, BIG_AYE));

			assert_eq!(Democracy::tally(r), (60, 50, 110));

			next_block();
			next_block();

			assert_eq!(Balances::free_balance(&42), 0);
		});
	}

	#[test]
	fn passing_low_turnout_voting_should_work() {
		new_test_ext().execute_with(|| {
			assert_eq!(Balances::free_balance(&42), 0);
			assert_eq!(Balances::total_issuance(), 210);

			System::set_block_number(1);
			let r = Democracy::inject_referendum(
				2,
				set_balance_proposal_hash_and_note(2),
				VoteThreshold::SuperMajorityApprove,
				0
			);
			assert_ok!(Democracy::vote(Origin::signed(4), r, BIG_AYE));
			assert_ok!(Democracy::vote(Origin::signed(5), r, BIG_NAY));
			assert_ok!(Democracy::vote(Origin::signed(6), r, BIG_AYE));

			assert_eq!(Democracy::tally(r), (100, 50, 150));

			next_block();
			next_block();

			assert_eq!(Balances::free_balance(&42), 2);
		});
	}

	#[test]
	fn lock_voting_should_work() {
		new_test_ext().execute_with(|| {
			System::set_block_number(0);
			let r = Democracy::inject_referendum(
				2,
				set_balance_proposal_hash_and_note(2),
				VoteThreshold::SuperMajorityApprove,
				0
			);
			assert_ok!(Democracy::vote(Origin::signed(1), r, Vote {
				aye: false,
				conviction: Conviction::Locked5x
			}));
			assert_ok!(Democracy::vote(Origin::signed(2), r, Vote {
				aye: true,
				conviction: Conviction::Locked4x
			}));
			assert_ok!(Democracy::vote(Origin::signed(3), r, Vote {
				aye: true,
				conviction: Conviction::Locked3x
			}));
			assert_ok!(Democracy::vote(Origin::signed(4), r, Vote {
				aye: true,
				conviction: Conviction::Locked2x
			}));
			assert_ok!(Democracy::vote(Origin::signed(5), r, Vote {
				aye: false,
				conviction: Conviction::Locked1x
			}));

			assert_eq!(Democracy::tally(r), (250, 100, 150));

			fast_forward_to(2);

			assert_eq!(Balances::locks(1), vec![]);
			assert_eq!(Balances::locks(2), vec![BalanceLock {
				id: DEMOCRACY_ID,
				amount: u64::max_value(),
				until: 18,
				reasons: WithdrawReason::Transfer.into()
			}]);
			assert_eq!(Balances::locks(3), vec![BalanceLock {
				id: DEMOCRACY_ID,
				amount: u64::max_value(),
				until: 10,
				reasons: WithdrawReason::Transfer.into()
			}]);
			assert_eq!(Balances::locks(4), vec![BalanceLock {
				id: DEMOCRACY_ID,
				amount: u64::max_value(),
				until: 6,
				reasons: WithdrawReason::Transfer.into()
			}]);
			assert_eq!(Balances::locks(5), vec![]);

			assert_eq!(Balances::free_balance(&42), 2);
		});
	}

	#[test]
	fn lock_voting_should_work_with_delegation() {
		new_test_ext().execute_with(|| {
			System::set_block_number(1);
			let r = Democracy::inject_referendum(
				2,
				set_balance_proposal_hash_and_note(2),
				VoteThreshold::SuperMajorityApprove,
				0
			);
			assert_ok!(Democracy::vote(Origin::signed(1), r, Vote {
				aye: false,
				conviction: Conviction::Locked5x
			}));
			assert_ok!(Democracy::vote(Origin::signed(2), r, Vote {
				aye: true,
				conviction: Conviction::Locked4x
			}));
			assert_ok!(Democracy::vote(Origin::signed(3), r, Vote {
				aye: true,
				conviction: Conviction::Locked3x
			}));
			assert_ok!(Democracy::delegate(Origin::signed(4), 2, Conviction::Locked2x));
			assert_ok!(Democracy::vote(Origin::signed(5), r, Vote {
				aye: false,
				conviction: Conviction::Locked1x
			}));

			assert_eq!(Democracy::tally(r), (250, 100, 150));

			next_block();
			next_block();

			assert_eq!(Balances::free_balance(&42), 2);
		});
	}
}<|MERGE_RESOLUTION|>--- conflicted
+++ resolved
@@ -22,14 +22,10 @@
 use sp_std::{result, convert::TryFrom};
 use sp_runtime::{
 	RuntimeDebug,
-<<<<<<< HEAD
-	traits::{Zero, Bounded, CheckedMul, CheckedDiv, EnsureOrigin, Hash, Dispatchable, Saturating, CheckedAdd},
-=======
 	traits::{
 		Zero, Bounded, CheckedMul, CheckedDiv, EnsureOrigin, Hash,
-		Dispatchable, Saturating, ModuleDispatchError,
+		Dispatchable, Saturating, ModuleDispatchError, CheckedAdd,
 	},
->>>>>>> adc8d505
 };
 use codec::{Ref, Encode, Decode, Input, Output};
 use frame_support::{
@@ -788,11 +784,7 @@
 			let now = <frame_system::Module<T>>::block_number();
 			let (voting, enactment) = (T::VotingPeriod::get(), T::EnactmentPeriod::get());
 			let additional = if who == old { Zero::zero() } else { enactment };
-<<<<<<< HEAD
-			ensure!(now >= then.checked_add(&(voting + additional)).ok_or("overflow")?, "too early");
-=======
-			ensure!(now >= then + voting + additional, Error::Early);
->>>>>>> adc8d505
+			ensure!(now >= then.checked_add(&(voting + additional)).ok_or(Error::Early)?, Error::Early);
 
 			let queue = <DispatchQueue<T>>::get();
 			ensure!(!queue.iter().any(|item| &item.1 == &proposal_hash), Error::Imminent);
